--- conflicted
+++ resolved
@@ -33,12 +33,7 @@
             '1 week' => new \DateTime('+1 week'),
             '1 month' => new \DateTime('+1 month'),
         ),
-<<<<<<< HEAD
-        'preferred_choices' => function ($val, $key) {
-=======
-        'choices_as_values' => true,
         'preferred_choices' => function ($value, $key) {
->>>>>>> 02da88e7
             // prefer options within 3 days
             return $value <= new \DateTime('+3 days');
         },
