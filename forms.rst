.. index::
   single: Forms

Forms
=====

Dealing with HTML forms is one of the most common - and challenging - tasks for
a web developer. Symfony integrates a Form component that makes dealing with
forms easy. In this article, you'll build a complex form from the ground up,
learning the most important features of the form library along the way.

Installation
------------

In applications using :doc:`Symfony Flex </setup/flex>`, run this command to
install the form feature before using it:

.. code-block:: terminal

    $ composer require form

.. note::

    The Symfony Form component is a standalone library that can be used outside
    of Symfony projects. For more information, see the
    :doc:`Form component documentation </components/form>` on GitHub.

.. index::
   single: Forms; Create a simple form

Creating a Simple Form
----------------------

Suppose you're building a simple todo list application that will need to
display "tasks". Because your users will need to edit and create tasks, you're
going to need to build a form. But before you begin, first focus on the generic
``Task`` class that represents and stores the data for a single task::

    // src/Entity/Task.php
    namespace App\Entity;

    class Task
    {
        protected $task;
        protected $dueDate;

        public function getTask()
        {
            return $this->task;
        }

        public function setTask($task)
        {
            $this->task = $task;
        }

        public function getDueDate()
        {
            return $this->dueDate;
        }

        public function setDueDate(\DateTime $dueDate = null)
        {
            $this->dueDate = $dueDate;
        }
    }

This class is a "plain-old-PHP-object" because, so far, it has nothing
to do with Symfony or any other library. It's quite simply a normal PHP object
that directly solves a problem inside *your* application (i.e. the need to
represent a task in your application). Of course, by the end of this article,
you'll be able to submit data to a ``Task`` instance (via an HTML form), validate
its data and persist it to the database.

.. index::
   single: Forms; Create a form in a controller

Building the Form
~~~~~~~~~~~~~~~~~

Now that you've created a ``Task`` class, the next step is to create and
render the actual HTML form. In Symfony, this is done by building a form
object and then rendering it in a template. For now, this can all be done
from inside a controller::

    // src/Controller/DefaultController.php
    namespace App\Controller;

    use App\Entity\Task;
    use Symfony\Bundle\FrameworkBundle\Controller\Controller;
    use Symfony\Component\HttpFoundation\Request;
    use Symfony\Component\Form\Extension\Core\Type\TextType;
    use Symfony\Component\Form\Extension\Core\Type\DateType;
    use Symfony\Component\Form\Extension\Core\Type\SubmitType;

    class DefaultController extends Controller
    {
        public function new(Request $request)
        {
            // create a task and give it some dummy data for this example
            $task = new Task();
            $task->setTask('Write a blog post');
            $task->setDueDate(new \DateTime('tomorrow'));

            $form = $this->createFormBuilder($task)
                ->add('task', TextType::class)
                ->add('dueDate', DateType::class)
                ->add('save', SubmitType::class, array('label' => 'Create Task'))
                ->getForm();

            return $this->render('default/new.html.twig', array(
                'form' => $form->createView(),
            ));
        }
    }

.. tip::

    This example shows you how to build your form directly in the controller.
    Later, in the ":ref:`form-creating-form-classes`" section, you'll learn
    how to build your form in a standalone class, which is recommended as
    your form becomes reusable.

Creating a form requires relatively little code because Symfony form objects
are built with a "form builder". The form builder's purpose is to allow you
to write simple form "recipes" and have it do all the heavy-lifting of actually
building the form.

In this example, you've added two fields to your form - ``task`` and ``dueDate`` -
corresponding to the ``task`` and ``dueDate`` properties of the ``Task`` class.
You've also assigned each a "type" (e.g. ``TextType`` and ``DateType``),
represented by its fully qualified class name. Among other things, it determines
which HTML form tag(s) is rendered for that field.

Finally, you added a submit button with a custom label for submitting the form to
the server.

Symfony comes with many built-in types that will be discussed shortly
(see :ref:`forms-type-reference`).

.. index::
  single: Forms; Basic template rendering

Rendering the Form
~~~~~~~~~~~~~~~~~~

Now that the form has been created, the next step is to render it. This is
done by passing a special form "view" object to your template (notice the
``$form->createView()`` in the controller above) and using a set of form
helper functions:

.. configuration-block::

    .. code-block:: html+twig

        {# templates/default/new.html.twig #}
        {{ form_start(form) }}
        {{ form_widget(form) }}
        {{ form_end(form) }}

    .. code-block:: html+php

        <!-- templates/default/new.html.php -->
        <?php echo $view['form']->start($form) ?>
        <?php echo $view['form']->widget($form) ?>
        <?php echo $view['form']->end($form) ?>

.. image:: /_images/form/simple-form.png
    :align: center

.. note::

    This example assumes that you submit the form in a "POST" request and to
    the same URL that it was displayed in. You will learn later how to
    change the request method and the target URL of the form.

That's it! Just three lines are needed to render the complete form:

``form_start(form)``
    Renders the start tag of the form, including the correct enctype attribute
    when using file uploads.

``form_widget(form)``
    Renders all the fields, which includes the field element itself, a label
    and any validation error messages for the field.

``form_end(form)``
    Renders the end tag of the form and any fields that have not
    yet been rendered, in case you rendered each field yourself. This is useful
    for rendering hidden fields and taking advantage of the automatic
    :doc:`CSRF Protection </form/csrf_protection>`.

.. seealso::

    As easy as this is, it's not very flexible (yet). Usually, you'll want to
    render each form field individually so you can control how the form looks.
    You'll learn how to do that in the ":doc:`/form/rendering`" section.

Before moving on, notice how the rendered ``task`` input field has the value
of the ``task`` property from the ``$task`` object (i.e. "Write a blog post").
This is the first job of a form: to take data from an object and translate
it into a format that's suitable for being rendered in an HTML form.

.. tip::

    The form system is smart enough to access the value of the protected
    ``task`` property via the ``getTask()`` and ``setTask()`` methods on the
    ``Task`` class. Unless a property is public, it *must* have a "getter" and
    "setter" method so that the Form component can get and put data onto the
    property. For a boolean property, you can use an "isser" or "hasser" method
    (e.g. ``isPublished()`` or ``hasReminder()``) instead of a getter (e.g.
    ``getPublished()`` or ``getReminder()``).

.. index::
  single: Forms; Handling form submissions

.. _form-handling-form-submissions:

Handling Form Submissions
~~~~~~~~~~~~~~~~~~~~~~~~~

By default, the form will submit a POST request back to the same controller that
renders it.

Here, the second job of a form is to translate user-submitted data back to the
properties of an object. To make this happen, the submitted data from the
user must be written into the Form object. Add the following functionality to
your controller::

    // ...
    use Symfony\Component\HttpFoundation\Request;

    public function new(Request $request)
    {
        // just setup a fresh $task object (remove the dummy data)
        $task = new Task();

        $form = $this->createFormBuilder($task)
            ->add('task', TextType::class)
            ->add('dueDate', DateType::class)
            ->add('save', SubmitType::class, array('label' => 'Create Task'))
            ->getForm();

        $form->handleRequest($request);

        if ($form->isSubmitted() && $form->isValid()) {
            // $form->getData() holds the submitted values
            // but, the original `$task` variable has also been updated
            $task = $form->getData();

            // ... perform some action, such as saving the task to the database
            // for example, if Task is a Doctrine entity, save it!
            // $em = $this->getDoctrine()->getManager();
            // $em->persist($task);
            // $em->flush();

            return $this->redirectToRoute('task_success');
        }

        return $this->render('default/new.html.twig', array(
            'form' => $form->createView(),
        ));
    }

.. caution::

    Be aware that the ``createView()`` method should be called *after* ``handleRequest()``
    is called. Otherwise, changes done in the ``*_SUBMIT`` events aren't applied to the
    view (like validation errors).

This controller follows a common pattern for handling forms and has three
possible paths:

#. When initially loading the page in a browser, the form is created and
   rendered. :method:`Symfony\\Component\\Form\\FormInterface::handleRequest`
   recognizes that the form was not submitted and does nothing.
   :method:`Symfony\\Component\\Form\\FormInterface::isSubmitted` returns ``false``
   if the form was not submitted.

#. When the user submits the form, :method:`Symfony\\Component\\Form\\FormInterface::handleRequest`
   recognizes this and immediately writes the submitted data back into the
   ``task`` and ``dueDate`` properties of the ``$task`` object. Then this object
   is validated. If it is invalid (validation is covered in the next section),
   :method:`Symfony\\Component\\Form\\FormInterface::isValid` returns
   ``false`` and the form is rendered again, but now with validation errors;

#. When the user submits the form with valid data, the submitted data is again
   written into the form, but this time :method:`Symfony\\Component\\Form\\FormInterface::isValid`
   returns ``true``. Now you have the opportunity to perform some actions using
   the ``$task`` object (e.g. persisting it to the database) before redirecting
   the user to some other page (e.g. a "thank you" or "success" page).

   .. note::

      Redirecting a user after a successful form submission prevents the user
      from being able to hit the "Refresh" button of their browser and re-post
      the data.

.. seealso::

    If you need more control over exactly when your form is submitted or which
    data is passed to it, you can use the :method:`Symfony\\Component\\Form\\FormInterface::submit`
    method. Read more about it :ref:`form-call-submit-directly`.

.. index::
   single: Forms; Validation

.. _forms-form-validation:

Form Validation
---------------

In the previous section, you learned how a form can be submitted with valid
or invalid data. In Symfony, validation is applied to the underlying object
(e.g. ``Task``). In other words, the question isn't whether the "form" is
valid, but whether or not the ``$task`` object is valid after the form has
applied the submitted data to it. Calling ``$form->isValid()`` is a shortcut
that asks the ``$task`` object whether or not it has valid data.

Validation is done by adding a set of rules (called constraints) to a class. To
see this in action, add validation constraints so that the ``task`` field cannot
be empty and the ``dueDate`` field cannot be empty and must be a valid \DateTime
object.

.. configuration-block::

    .. code-block:: php-annotations

        // src/Entity/Task.php
        namespace App\Entity;

        use Symfony\Component\Validator\Constraints as Assert;

        class Task
        {
            /**
             * @Assert\NotBlank()
             */
            public $task;

            /**
             * @Assert\NotBlank()
             * @Assert\Type("\DateTime")
             */
            protected $dueDate;
        }

    .. code-block:: yaml

        # config/validation.yaml
        App\Entity\Task:
            properties:
                task:
                    - NotBlank: ~
                dueDate:
                    - NotBlank: ~
                    - Type: \DateTime

    .. code-block:: xml

        <!-- config/validation.xml -->
        <?xml version="1.0" encoding="UTF-8"?>
        <constraint-mapping xmlns="http://symfony.com/schema/dic/constraint-mapping"
            xmlns:xsi="http://www.w3.org/2001/XMLSchema-instance"
            xsi:schemaLocation="http://symfony.com/schema/dic/constraint-mapping
                http://symfony.com/schema/dic/constraint-mapping/constraint-mapping-1.0.xsd">

            <class name="App\Entity\Task">
                <property name="task">
                    <constraint name="NotBlank" />
                </property>
                <property name="dueDate">
                    <constraint name="NotBlank" />
                    <constraint name="Type">\DateTime</constraint>
                </property>
            </class>
        </constraint-mapping>

    .. code-block:: php

        // src/Entity/Task.php
        use Symfony\Component\Validator\Mapping\ClassMetadata;
        use Symfony\Component\Validator\Constraints\NotBlank;
        use Symfony\Component\Validator\Constraints\Type;

        class Task
        {
            // ...

            public static function loadValidatorMetadata(ClassMetadata $metadata)
            {
                $metadata->addPropertyConstraint('task', new NotBlank());

                $metadata->addPropertyConstraint('dueDate', new NotBlank());
                $metadata->addPropertyConstraint(
                    'dueDate',
                    new Type(\DateTime::class)
                );
            }
        }

That's it! If you re-submit the form with invalid data, you'll see the
corresponding errors printed out with the form.

Validation is a very powerful feature of Symfony and has its own
:doc:`dedicated article </validation>`.

.. _forms-html5-validation-disable:

.. sidebar:: HTML5 Validation

    Thanks to HTML5, many browsers can natively enforce certain validation constraints
    on the client side. The most common validation is activated by rendering
    a ``required`` attribute on fields that are required. For browsers that
    support HTML5, this will result in a native browser message being displayed
    if the user tries to submit the form with that field blank.

    Generated forms take full advantage of this new feature by adding sensible
    HTML attributes that trigger the validation. The client-side validation,
    however, can be disabled by adding the ``novalidate`` attribute to the
    ``form`` tag or ``formnovalidate`` to the submit tag. This is especially
    useful when you want to test your server-side validation constraints,
    but are being prevented by your browser from, for example, submitting
    blank fields.

    .. configuration-block::

        .. code-block:: html+twig

<<<<<<< HEAD
           {# templates/default/new.html.twig #}
           {{ form(form, {'attr': {'novalidate': 'novalidate'}}) }}
=======
            {# app/Resources/views/default/new.html.twig #}
            {{ form(form, {'attr': {'novalidate': 'novalidate'}}) }}
>>>>>>> b998b9d5

        .. code-block:: html+php

<<<<<<< HEAD
           <!-- templates/default/new.html.php -->
           <?php echo $view['form']->form($form, array(
               'attr' => array('novalidate' => 'novalidate'),
           )) ?>
=======
            <!-- app/Resources/views/default/new.html.php -->
            <?php echo $view['form']->form($form, array(
                'attr' => array('novalidate' => 'novalidate'),
            )) ?>
>>>>>>> b998b9d5

.. index::
   single: Forms; Built-in field types

.. _forms-type-reference:

Built-in Field Types
--------------------

Symfony comes standard with a large group of field types that cover all of
the common form fields and data types you'll encounter:

.. include:: /reference/forms/types/map.rst.inc

You can also create your own custom field types. See
:doc:`/form/create_custom_field_type` for info.

.. index::
   single: Forms; Field type options

Field Type Options
~~~~~~~~~~~~~~~~~~

Each field type has a number of options that can be used to configure it.
For example, the ``dueDate`` field is currently being rendered as 3 select
boxes. However, the :doc:`DateType </reference/forms/types/date>` can be
configured to be rendered as a single text box (where the user would enter
the date as a string in the box)::

    ->add('dueDate', DateType::class, array('widget' => 'single_text'))

.. image:: /_images/form/simple-form-2.png
    :align: center

Each field type has a number of different options that can be passed to it.
Many of these are specific to the field type and details can be found in
the documentation for each type.

.. sidebar:: The ``required`` Option

    The most common option is the ``required`` option, which can be applied to
    any field. By default, the ``required`` option is set to ``true``, meaning
    that HTML5-ready browsers will apply client-side validation if the field
    is left blank. If you don't want this behavior, either
    :ref:`disable HTML5 validation <forms-html5-validation-disable>`
    or set the ``required`` option on your field to ``false``::

        ->add('dueDate', DateType::class, array(
            'widget' => 'single_text',
            'required' => false
        ))

    Also note that setting the ``required`` option to ``true`` will **not**
    result in server-side validation to be applied. In other words, if a
    user submits a blank value for the field (either with an old browser
    or web service, for example), it will be accepted as a valid value unless
    you use Symfony's ``NotBlank`` or ``NotNull`` validation constraint.

    In other words, the ``required`` option is "nice", but true server-side
    validation should *always* be used.

.. sidebar:: The ``label`` Option

    The label for the form field can be set using the ``label`` option,
    which can be applied to any field::

        ->add('dueDate', DateType::class, array(
            'widget' => 'single_text',
            'label'  => 'Due Date',
        ))

    The label for a field can also be set in the template rendering the
    form, see below. If you don't need a label associated to your input,
    you can disable it by setting its value to ``false``.

.. index::
   single: Forms; Field type guessing

.. _forms-field-guessing:

Field Type Guessing
-------------------

Now that you've added validation metadata to the ``Task`` class, Symfony
already knows a bit about your fields. If you allow it, Symfony can "guess"
the type of your field and set it up for you. In this example, Symfony can
guess from the validation rules that both the ``task`` field is a normal
``TextType`` field and the ``dueDate`` field is a ``DateType`` field::

    public function new()
    {
        $task = new Task();

        $form = $this->createFormBuilder($task)
            ->add('task')
            ->add('dueDate', null, array('widget' => 'single_text'))
            ->add('save', SubmitType::class)
            ->getForm();
    }

The "guessing" is activated when you omit the second argument to the ``add()``
method (or if you pass ``null`` to it). If you pass an options array as the
third argument (done for ``dueDate`` above), these options are applied to
the guessed field.

.. caution::

    If your form uses a specific validation group, the field type guesser
    will still consider *all* validation constraints when guessing your
    field types (including constraints that are not part of the validation
    group(s) being used).

.. index::
   single: Forms; Field type guessing

Field Type Options Guessing
~~~~~~~~~~~~~~~~~~~~~~~~~~~

In addition to guessing the "type" for a field, Symfony can also try to guess
the correct values of a number of field options.

.. tip::

    When these options are set, the field will be rendered with special HTML
    attributes that provide for HTML5 client-side validation. However, it
    doesn't generate the equivalent server-side constraints (e.g. ``Assert\Length``).
    And though you'll need to manually add your server-side validation, these
    field type options can then be guessed from that information.

``required``
    The ``required`` option can be guessed based on the validation rules (i.e. is
    the field ``NotBlank`` or ``NotNull``) or the Doctrine metadata (i.e. is the
    field ``nullable``). This is very useful, as your client-side validation will
    automatically match your validation rules.

``maxlength``
    If the field is some sort of text field, then the ``maxlength`` option attribute
    can be guessed from the validation constraints (if ``Length`` or ``Range`` is used)
    or from the Doctrine metadata (via the field's length).

.. caution::

  These field options are *only* guessed if you're using Symfony to guess
  the field type (i.e. omit or pass ``null`` as the second argument to ``add()``).

If you'd like to change one of the guessed values, you can override it by
passing the option in the options field array::

    ->add('task', null, array('attr' => array('maxlength' => 4)))

.. index::
   single: Forms; Creating form classes

.. _form-creating-form-classes:

Creating Form Classes
---------------------

As you've seen, a form can be created and used directly in a controller.
However, a better practice is to build the form in a separate, standalone PHP
class, which can then be reused anywhere in your application. Create a new class
that will house the logic for building the task form::

    // src/Form/TaskType.php
    namespace App\Form;

    use Symfony\Component\Form\AbstractType;
    use Symfony\Component\Form\FormBuilderInterface;
    use Symfony\Component\Form\Extension\Core\Type\SubmitType;

    class TaskType extends AbstractType
    {
        public function buildForm(FormBuilderInterface $builder, array $options)
        {
            $builder
                ->add('task')
                ->add('dueDate', null, array('widget' => 'single_text'))
                ->add('save', SubmitType::class)
            ;
        }
    }

This new class contains all the directions needed to create the task form. It can
be used to quickly build a form object in the controller::

    // src/Controller/DefaultController.php
    use App\Form\TaskType;

    public function new()
    {
        $task = ...;
        $form = $this->createForm(TaskType::class, $task);

        // ...
    }

Placing the form logic into its own class means that the form can be easily
reused elsewhere in your project. This is the best way to create forms, but
the choice is ultimately up to you.

.. _form-data-class:

.. sidebar:: Setting the ``data_class``

    Every form needs to know the name of the class that holds the underlying
    data (e.g. ``App\Entity\Task``). Usually, this is just guessed
    based off of the object passed to the second argument to ``createForm()``
    (i.e. ``$task``). Later, when you begin embedding forms, this will no
    longer be sufficient. So, while not always necessary, it's generally a
    good idea to explicitly specify the ``data_class`` option by adding the
    following to your form type class::

        // src/Form/TaskType.php
        use App\Entity\Task;
        use Symfony\Component\OptionsResolver\OptionsResolver;

        // ...
        public function configureOptions(OptionsResolver $resolver)
        {
            $resolver->setDefaults(array(
                'data_class' => Task::class,
            ));
        }

.. tip::

    When mapping forms to objects, all fields are mapped. Any fields on the
    form that do not exist on the mapped object will cause an exception to
    be thrown.

    In cases where you need extra fields in the form (for example: a "do you
    agree with these terms" checkbox) that will not be mapped to the underlying
    object, you need to set the ``mapped`` option to ``false``::

        use Symfony\Component\Form\FormBuilderInterface;

        public function buildForm(FormBuilderInterface $builder, array $options)
        {
            $builder
                ->add('task')
                ->add('dueDate')
                ->add('agreeTerms', CheckboxType::class, array('mapped' => false))
                ->add('save', SubmitType::class)
            ;
        }

    Additionally, if there are any fields on the form that aren't included in
    the submitted data, those fields will be explicitly set to ``null``.

    The field data can be accessed in a controller with::

        $form->get('agreeTerms')->getData();

    In addition, the data of an unmapped field can also be modified directly::

        $form->get('agreeTerms')->setData(true);

Final Thoughts
--------------

When building forms, keep in mind that the first goal of a form is to translate data
from an object (``Task``) to an HTML form so that the user can modify that data.
The second goal of a form is to take the data submitted by the user and to re-apply
it to the object.

There's a lot more to learn and a lot of *powerful* tricks in the form system.

Learn more
----------
.. toctree::
    :maxdepth: 1
    :glob:

    form/*

* :doc:`/controller/upload_file`
* :doc:`/reference/forms/types`
* :doc:`/http_cache/form_csrf_caching`

.. _`Symfony Form component`: https://github.com/symfony/form
.. _`DateTime`: http://php.net/manual/en/class.datetime.php<|MERGE_RESOLUTION|>--- conflicted
+++ resolved
@@ -427,27 +427,15 @@
 
         .. code-block:: html+twig
 
-<<<<<<< HEAD
-           {# templates/default/new.html.twig #}
-           {{ form(form, {'attr': {'novalidate': 'novalidate'}}) }}
-=======
-            {# app/Resources/views/default/new.html.twig #}
+            {# templates/default/new.html.twig #}
             {{ form(form, {'attr': {'novalidate': 'novalidate'}}) }}
->>>>>>> b998b9d5
 
         .. code-block:: html+php
 
-<<<<<<< HEAD
-           <!-- templates/default/new.html.php -->
-           <?php echo $view['form']->form($form, array(
-               'attr' => array('novalidate' => 'novalidate'),
-           )) ?>
-=======
-            <!-- app/Resources/views/default/new.html.php -->
+            <!-- templates/default/new.html.php -->
             <?php echo $view['form']->form($form, array(
                 'attr' => array('novalidate' => 'novalidate'),
             )) ?>
->>>>>>> b998b9d5
 
 .. index::
    single: Forms; Built-in field types
