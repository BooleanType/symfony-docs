--- conflicted
+++ resolved
@@ -493,11 +493,7 @@
     :ref:`disable HTML5 validation <forms-html5-validation-disable>`
     or set the ``required`` option on your field to ``false``::
 
-<<<<<<< HEAD
         ->add('dueDate', DateType::class, array(
-=======
-        ->add('dueDate', 'date', array(
->>>>>>> 52072d10
             'widget' => 'single_text',
             'required' => false
         ))
